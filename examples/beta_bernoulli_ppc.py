#!/usr/bin/env python
"""
A simple coin flipping example. The model is written in TensorFlow.
Inspired by Stan's toy example.

Probability model
  Prior: Beta
  Likelihood: Bernoulli
Variational model
  Likelihood: Mean-field Beta
"""
from __future__ import absolute_import
from __future__ import division
from __future__ import print_function

import edward as ed
import numpy as np
import tensorflow as tf

from edward.models import Beta
from edward.stats import bernoulli, beta


class BetaBernoulli:
  """p(x, p) = Bernoulli(x | p) * Beta(p | 1, 1)"""
  def __init__(self):
    self.n_vars = 1

  def log_prob(self, xs, zs):
    log_prior = beta.logpdf(zs['p'], a=1.0, b=1.0)
    log_lik = tf.pack([tf.reduce_sum(bernoulli.logpmf(xs['x'], p))
                       for p in tf.unpack(zs['p'])])
    return log_lik + log_prior

  def sample_likelihood(self, zs, n):
    """x | p ~ p(x | p)"""
    out = []
    for s in range(zs['p'].shape[0]):
      x_new = bernoulli.rvs(zs['p'][s, :], size=n)
      out += [{'x': x_new.reshape((n,))}]

    return out


ed.set_seed(42)
model = BetaBernoulli()
qp = Beta(model.n_vars)
data = {'x': np.array([0, 1, 0, 0, 0, 0, 0, 0, 0, 1])}

inference = ed.MFVI({'p': qp}, data, model)
inference.run(n_iter=200)


<<<<<<< HEAD
def T(xs, zs):
  return tf.reduce_mean(tf.cast(xs['x'], tf.float32))
=======
def T(x, z):
  return tf.reduce_mean(tf.cast(x['x'], tf.float32))
>>>>>>> 51fd9a8a


print(ed.ppc(T, data, latent_vars={'p': qp}, model_wrapper=model))<|MERGE_RESOLUTION|>--- conflicted
+++ resolved
@@ -51,13 +51,8 @@
 inference.run(n_iter=200)
 
 
-<<<<<<< HEAD
-def T(xs, zs):
-  return tf.reduce_mean(tf.cast(xs['x'], tf.float32))
-=======
 def T(x, z):
   return tf.reduce_mean(tf.cast(x['x'], tf.float32))
->>>>>>> 51fd9a8a
 
 
 print(ed.ppc(T, data, latent_vars={'p': qp}, model_wrapper=model))