#!/usr/bin/env python
"""
A simple coin flipping example. The model is written in Stan.
Inspired by Stan's toy example.

Probability model
    Prior: Beta
    Likelihood: Bernoulli
Variational model
    Likelihood: Mean-field Beta
"""
from __future__ import absolute_import
from __future__ import division
from __future__ import print_function

import edward as ed
<<<<<<< HEAD
from edward.models import Model, Beta
=======

from edward.models import Variational, Beta
>>>>>>> 5a9cbb26

model_code = """
    data {
      int<lower=0> N;
      int<lower=0,upper=1> y[N];
    }
    parameters {
      real<lower=0,upper=1> theta;
    }
    model {
      theta ~ beta(1.0, 1.0);
      for (n in 1:N)
        y[n] ~ bernoulli(theta);
    }
"""
ed.set_seed(42)
model = ed.StanModel(model_code=model_code)
variational = Model()
variational.add(Beta())
data = {'N': 10, 'y': [0, 1, 0, 0, 0, 0, 0, 0, 0, 1]}

inference = ed.MFVI(model, variational, data)
inference.run(n_iter=10000)<|MERGE_RESOLUTION|>--- conflicted
+++ resolved
@@ -14,12 +14,9 @@
 from __future__ import print_function
 
 import edward as ed
-<<<<<<< HEAD
+
 from edward.models import Model, Beta
-=======
 
-from edward.models import Variational, Beta
->>>>>>> 5a9cbb26
 
 model_code = """
     data {
