#!/usr/bin/env python
"""
Bayesian neural network using mean-field variational inference.
(see, e.g., Blundell et al. (2015); Kucukelbir et al. (2016))
Inspired by autograd's Bayesian neural network example.

Probability model:
    Bayesian neural network
    Prior: Normal
    Likelihood: Normal with mean parameterized by fully connected NN
Variational model
    Likelihood: Mean-field Normal
"""
import edward as ed
import tensorflow as tf
import matplotlib.pyplot as plt
import numpy as np

from edward.models import Variational, Normal
from edward.stats import norm
from edward.util import rbf

class BayesianNN:
    """
    Bayesian neural network for regressing outputs y on inputs x.

    p((x,y), z) = Normal(y | NN(x; z), lik_variance) *
                  Normal(z | 0, prior_variance),

    where z are neural network weights, and with known lik_variance
    and prior_variance.

    Parameters
    ----------
    layer_sizes : list
        The size of each layer, ordered from input to output.
    nonlinearity : function, optional
        Non-linearity after each linear transformation in the neural
        network; aka activation function.
    lik_variance : float, optional
        Variance of the normal likelihood; aka noise parameter,
        homoscedastic variance, scale parameter.
    prior_variance : float, optional
        Variance of the normal prior on weights; aka L2
        regularization parameter, ridge penalty, scale parameter.
    """
    def __init__(self, layer_sizes, nonlinearity=tf.nn.tanh,
        lik_variance=0.01, prior_variance=1):
        self.layer_sizes = layer_sizes
        self.nonlinearity = nonlinearity
        self.lik_variance = lik_variance
        self.prior_variance = prior_variance

        self.num_layers = len(layer_sizes)
        self.weight_dims = zip(layer_sizes[:-1], layer_sizes[1:])
        self.num_vars = sum((m+1)*n for m, n in self.weight_dims)

    def unpack_weights(self, z):
        """Unpack weight matrices and biases from a flattened vector."""
        for m, n in self.weight_dims:
            yield tf.reshape(z[:m*n],        [m, n]), \
                  tf.reshape(z[m*n:(m*n+n)], [1, n])
            z = z[(m+1)*n:]

    def mapping(self, x, z):
        """
        mu = NN(x; z)

        Note this is one sample of z at a time.

        Parameters
        -------
        x : tf.tensor
            n_data x D

        z : tf.tensor
            num_vars

        Returns
        -------
        tf.tensor
            vector of length n_data
        """
        h = x
        for W, b in self.unpack_weights(z):
            # broadcasting to do (h*W) + b (e.g. 40x10 + 1x10)
            h = self.nonlinearity(tf.matmul(h, W) + b)

        h = tf.squeeze(h) # n_data x 1 to n_data
        return h

    def log_prob(self, xs, zs):
        """Returns a vector [log p(xs, zs[1,:]), ..., log p(xs, zs[S,:])]."""
        # Data must have labels in the first column and features in
        # subsequent columns.
        y = xs[:, 0]
        x = xs[:, 1:]
        log_prior = -self.prior_variance * tf.reduce_sum(zs*zs, 1)
        mus = tf.pack([self.mapping(x, z) for z in tf.unpack(zs)])
        # broadcasting to do mus - y (n_minibatch x n_data - n_data)
        log_lik = -tf.reduce_sum(tf.pow(mus - y, 2), 1) / self.lik_variance
        return log_lik + log_prior

def build_toy_dataset(n_data=40, noise_std=0.1):
    ed.set_seed(0)
    D = 1
    x  = np.concatenate([np.linspace(0, 2, num=n_data/2),
                         np.linspace(6, 8, num=n_data/2)])
    y = np.cos(x) + norm.rvs(0, noise_std, size=n_data)
    x = (x - 4.0) / 4.0
    x = x.reshape((n_data, D))
    y = y.reshape((n_data, 1))
    data = np.concatenate((y, x), axis=1) # n_data x (D+1)
    data = tf.constant(data, dtype=tf.float32)
    return ed.Data(data)

ed.set_seed(42)
model = BayesianNN(layer_sizes=[1, 10, 10, 1], nonlinearity=rbf)
variational = Variational()
variational.add(Normal(model.num_vars))
data = build_toy_dataset()

# Set up figure
fig = plt.figure(figsize=(8,8), facecolor='white')
ax = fig.add_subplot(111, frameon=False)
plt.ion()
plt.show(block=False)

<<<<<<< HEAD
def print_progress(self, t, loss, sess):
    if t % self.n_print == 0:
        print("iter {:d} loss {:.2f}".format(t, loss))
=======
inference = ed.MFVI(model, variational, data)
sess = inference.initialize(n_print=10)
for t in range(1000):
    loss = inference.update(sess)
    if t % inference.n_print == 0:
        print("iter {:d} loss {:.2f}".format(t, np.mean(loss)))
>>>>>>> 96777677

        # Sample functions from variational model
        mean, std = sess.run([variational.layers[0].m,
                              variational.layers[0].s])
        rs = np.random.RandomState(0)
        zs = rs.randn(10, variational.num_vars) * std + mean
        zs = tf.constant(zs, dtype=tf.float32)
        inputs = np.linspace(-8, 8, num=400, dtype=np.float32)
        x = tf.expand_dims(tf.constant(inputs), 1)
        mus = tf.pack([model.mapping(x, z) for z in tf.unpack(zs)])
        outputs = sess.run(mus)

        # Get data
        y, x = sess.run([data.data[:, 0], data.data[:, 1]])

        # Plot data and functions
        plt.cla()
        ax.plot(x, y, 'bx')
        ax.plot(inputs, outputs.T)
        ax.set_xlim([-8, 8])
        ax.set_ylim([-2, 3])
        plt.draw()
        plt.pause(1.0/60.0)<|MERGE_RESOLUTION|>--- conflicted
+++ resolved
@@ -126,18 +126,12 @@
 plt.ion()
 plt.show(block=False)
 
-<<<<<<< HEAD
-def print_progress(self, t, loss, sess):
-    if t % self.n_print == 0:
-        print("iter {:d} loss {:.2f}".format(t, loss))
-=======
 inference = ed.MFVI(model, variational, data)
 sess = inference.initialize(n_print=10)
 for t in range(1000):
     loss = inference.update(sess)
     if t % inference.n_print == 0:
-        print("iter {:d} loss {:.2f}".format(t, np.mean(loss)))
->>>>>>> 96777677
+        print("iter {:d} loss {:.2f}".format(t, loss))
 
         # Sample functions from variational model
         mean, std = sess.run([variational.layers[0].m,
