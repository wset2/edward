--- conflicted
+++ resolved
@@ -20,11 +20,8 @@
     * Stochastic variational inference
     * Variational auto-encoders
     * Inclusive KL divergence (KL(p || q))
-<<<<<<< HEAD
+  * Marginal posterior optimization (empirical Bayes, marginal maximum likelihood)
   * Maximum a posteriori (penalized maximum likelihood, maximum likelihood)
-=======
-  * Marginal posterior optimization (empirical Bayes, marginal maximum likelihood)
->>>>>>> eed84a93
 
 It also has __features__ including
 
